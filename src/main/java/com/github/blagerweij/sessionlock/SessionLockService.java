/*
 * This module, both source code and documentation,
 * is in the Public Domain, and comes with NO WARRANTY.
 */
package com.github.blagerweij.sessionlock;

import java.lang.reflect.InvocationTargetException;
import java.lang.reflect.Method;
import java.sql.Connection;
import java.sql.SQLException;
import java.text.DateFormat;
import java.util.Date;
import liquibase.database.Database;
import liquibase.database.DatabaseConnection;
import liquibase.database.jvm.JdbcConnection;
import liquibase.exception.LockException;
import liquibase.lockservice.DatabaseChangeLogLock;
import liquibase.lockservice.LockService;
import liquibase.logging.LogFactory;
import liquibase.logging.Logger;

/**
 * Abstract base for {@code LockService} implementations that provide <i>session-level</i>
 * (vs.&#x20;<i>transaction-level</i>) locking. Session-level locks get automatically released if
 * the database connection drops, and overcome the shortcoming of the <a
 * href="https://docs.liquibase.com/concepts/basic/databasechangeloglock-table.html">{@code
 * StandardLockService}</a>:
 *
 * <blockquote>
 *
 * <p>If Liquibase does not exit cleanly, the lock row may be left as locked. You can clear out the
 * current lock by running <code>liquibase releaseLocks</code> which runs <code> UPDATE
 * DATABASECHANGELOGLOCK SET LOCKED=0</code>
 *
 * </blockquote>
 *
 * <p>Running <code>liquibase releaseLocks</code> in a micro-service production environment is not
 * really feasible.
 *
 * <p>Subclasses need to override {@link #supports(Database)}. If {@code listLocks} necessary to
 * provide actual info, {@link #usedLock(Connection)} has to be overridden, also.
 */
public abstract class SessionLockService implements LockService {

  protected long changeLogLockWaitTime = 5; // max wait time in minutes
  protected long changeLogLockRecheckTime = 5; // recheck interval in seconds
  protected boolean hasChangeLogLock;
  protected Database database;

  /** This implementation returns {@code super.getPriority() + 1}. */
  @Override
  public int getPriority() {
    return PRIORITY_DEFAULT + 1;
  }

  @Override
  public void setChangeLogLockWaitTime(long changeLogLockWaitTime) {
    this.changeLogLockWaitTime = changeLogLockWaitTime;
  }

  @Override
  public void setChangeLogLockRecheckTime(long changeLogLocRecheckTime) {
    this.changeLogLockRecheckTime = changeLogLocRecheckTime;
  }

  /** This implementation returns {@code false}. */
  @Override
  public boolean supports(Database database) {
    return false;
  }

<<<<<<< HEAD
  /* Set Java Property liquibase.sessionlock.disable=true to disable Session Locks and revert to standard locking */
  public boolean isSessionLockingDisabled() {
	  boolean sessionLockingDisabled = Boolean.parseBoolean(System.getProperty("liquibase.sessionlock.disable"));
	  if (sessionLockingDisabled) getLog(getClass()).info("Session locking has been explicitly disabled with liquibase.sessionlock.disable");
	  return sessionLockingDisabled;
  }
  
  /**
   * This implementation is a <i>no-op</i>. Suppresses creating the {@code DATABASECHANGELOGLOCK}
   * table by the {@code StandardLockService} implementation.
   */
=======
>>>>>>> 6bfa3df1
  @Override
  public void waitForLock() throws LockException {
    boolean locked = false;
    final long timeToGiveUp = new Date().getTime() + (changeLogLockWaitTime * 1000 * 60);
    while (!locked && (new Date().getTime() < timeToGiveUp)) {
      locked = acquireLock();
      if (!locked) {
        getLog(getClass()).info("Waiting for changelog lock....");
        try {
          Thread.sleep(changeLogLockRecheckTime * 1000);
        } catch (InterruptedException e) {
          // Restore thread interrupt status
          Thread.currentThread().interrupt();
        }
      }
    }

    if (!locked) {
      DatabaseChangeLogLock[] locks = listLocks();
      String lockedBy;
      if (locks.length > 0) {
        DatabaseChangeLogLock lock = locks[0];
        lockedBy =
            lock.getLockedBy()
                + " since "
                + DateFormat.getDateTimeInstance(DateFormat.SHORT, DateFormat.SHORT)
                    .format(lock.getLockGranted());
      } else {
        lockedBy = "UNKNOWN";
      }
      throw new LockException(
          "Could not acquire change log lock.  Currently locked by " + lockedBy);
    }
  }

  @Override
  public void forceReleaseLock() throws LockException {
    try {
      releaseLock(getConnection());
      getLog(getClass()).info("Successfully force-released change log lock");
    } catch (SQLException e) {
      throw new LockException(e);
    } finally {
      hasChangeLogLock = false;
    }
  }

  @Override
  public void reset() {
    hasChangeLogLock = false;
  }

  @Override
  public void destroy() {
    reset();
  }

  @Override
  public void setDatabase(Database database) {
    this.database = database;
  }

  @Override
  public void init() {
  }

  private Connection getConnection() throws LockException {
    DatabaseConnection dbCon = database.getConnection();
    if (dbCon instanceof JdbcConnection) {
      return ((JdbcConnection) dbCon).getUnderlyingConnection();
    }
    throw new LockException("Not a JdbcConnection: " + dbCon);
  }

  @Override
  public boolean acquireLock() throws LockException {
    if (hasChangeLogLock) {
      getLog(getClass()).fine("Skipped acquiring of already existing change log lock");
      return true;
    }

    try {
      if (acquireLock(getConnection())) {
        hasChangeLogLock = true;
        getLog(getClass()).info("Successfully acquired change log lock");
        return true;
      }
      return false;
    } catch (SQLException e) {
      throw new LockException(e);
    }
  }

  /**
   * Attempts to acquire lock for the associated {@link #database} (schema) using the given
   * connection.
   *
   * @param con the connection identifying and used by the database session.
   * @return {@code true} if lock successfully obtained, or {@code false} if lock is held by another
   *     session.
   * @throws SQLException if a database access error occurs;
   * @throws LockException if other logical error happens, preventing the operation from completing
   *     normally.
   * @see #acquireLock()
   */
  protected abstract boolean acquireLock(Connection con) throws SQLException, LockException;

  @Override
  public void releaseLock() throws LockException {
    if (!hasChangeLogLock) {
      getLog(getClass()).fine("Skipped releasing of nonexistent change log lock");
      return;
    }

    try {
      releaseLock(getConnection());
      getLog(getClass()).info("Successfully released change log lock");
    } catch (SQLException e) {
      throw new LockException(e);
    } finally {
      hasChangeLogLock = false;
    }
  }

  /**
   * Releases the lock previously obtained by {@code acquireLock()}.
   *
   * @param con the connection identifying and used by the database session.
   * @throws SQLException if a database access error occurs;
   * @throws LockException if other logical error happens, preventing the operation from completing
   *     normally.
   * @see #releaseLock()
   * @see #acquireLock(Connection)
   */
  protected abstract void releaseLock(Connection con) throws SQLException, LockException;

  @Override
  public DatabaseChangeLogLock[] listLocks() throws LockException {
    try {
      DatabaseChangeLogLock usedLock = usedLock(getConnection());
      return (usedLock == null)
          ? new DatabaseChangeLogLock[0]
          : new DatabaseChangeLogLock[] {usedLock};
    } catch (SQLException e) {
      throw new LockException(e);
    }
  }

  @Override
  public boolean hasChangeLogLock() {
    return hasChangeLogLock;
  }

  /**
   * This implementation returns {@code null}.
   *
   * @param con the connection identifying and used by the database session.
   * @return Information about the database changelog lock, or {@code null}.
   * @throws SQLException if a database access error occurs;
   * @throws LockException if other logical error happens, preventing the operation from completing
   *     normally.
   * @see #listLocks()
   */
  protected DatabaseChangeLogLock usedLock(Connection con) throws SQLException, LockException {
    return null;
  }

  /** Backwards compatibility for Liquibase 3.x */
  private static final LogSupplier LOG_SUPPLIER;

  static {
    LogSupplier logSupplier = null;
    try {
      final Class<?> scopeClass = Class.forName("liquibase.Scope"); // since 3.8.0
      final Method getCurrentScope = scopeClass.getMethod("getCurrentScope");
      Object scope = getCurrentScope.invoke(null);
      final Method getLog = scope.getClass().getMethod("getLog", Class.class);
      logSupplier = c -> (Logger) getLog.invoke(scope, c);
    } catch (NoSuchMethodException
        | ClassNotFoundException
        | IllegalAccessException
        | InvocationTargetException ignored) {
      try {
        final Class<?> logServiceClass = Class.forName("liquibase.logging.LogService");
        final Method getLog = logServiceClass.getMethod("getLog", Class.class);
        logSupplier = c -> (Logger) getLog.invoke(null, c);
      } catch (NoSuchMethodException | ClassNotFoundException e) {
        logSupplier = c -> LogFactory.getLogger();
      }
    }
    LOG_SUPPLIER = logSupplier;
  }

  protected static Logger getLog(Class<?> clazz) {
    try {
      return LOG_SUPPLIER.getLog(clazz);
    } catch (InvocationTargetException | IllegalAccessException e) {
      throw new IllegalStateException(e);
    }
  }

  interface LogSupplier {
    Logger getLog(Class<?> clazz) throws InvocationTargetException, IllegalAccessException;
  }
}<|MERGE_RESOLUTION|>--- conflicted
+++ resolved
@@ -69,7 +69,6 @@
     return false;
   }
 
-<<<<<<< HEAD
   /* Set Java Property liquibase.sessionlock.disable=true to disable Session Locks and revert to standard locking */
   public boolean isSessionLockingDisabled() {
 	  boolean sessionLockingDisabled = Boolean.parseBoolean(System.getProperty("liquibase.sessionlock.disable"));
@@ -81,8 +80,7 @@
    * This implementation is a <i>no-op</i>. Suppresses creating the {@code DATABASECHANGELOGLOCK}
    * table by the {@code StandardLockService} implementation.
    */
-=======
->>>>>>> 6bfa3df1
+
   @Override
   public void waitForLock() throws LockException {
     boolean locked = false;
